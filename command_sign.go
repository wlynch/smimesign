package main

import (
	"bytes"
	"crypto/x509"
	"encoding/pem"
	"fmt"
	"io"
	"strings"

	"github.com/mastahyeti/certstore"
	"github.com/mastahyeti/cms"
	"github.com/pkg/errors"
)

func commandSign() error {
	userIdent, err := findUserIdentity()
	if err != nil {
		return errors.Wrap(err, "failed to get identity matching specified user-id")
	}
	if userIdent == nil {
<<<<<<< HEAD
		fail("Could not find identity matching specified user-id:", *localUserOpt)
=======
		return fmt.Errorf("Could not find identity matching specified user-id: %s\n", *localUserOpt)
>>>>>>> 859c208a
	}

	// Git is looking for "\n[GNUPG:] SIG_CREATED ", meaning we need to print a
	// line before SIG_CREATED. BEGING_SIGNING seems appropraite. GPG emits this,
	// though GPGSM does not.
	sBeginSigning.emit()

	cert, err := userIdent.Certificate()
	if err != nil {
<<<<<<< HEAD
		faile(err, "failed to get idenity certificate")
=======
		return errors.Wrap(err, "failed to get idenity certificate chain")
>>>>>>> 859c208a
	}

	signer, err := userIdent.Signer()
	if err != nil {
		return errors.Wrap(err, "failed to get idenity signer")
	}

	dataBuf := new(bytes.Buffer)
<<<<<<< HEAD
	if _, err = io.Copy(dataBuf, stdin); err != nil {
		faile(err, "failed to read message from stdin")
=======
	if _, err = io.Copy(dataBuf, os.Stdin); err != nil {
		return errors.Wrap(err, "failed to read message from stdin")
>>>>>>> 859c208a
	}

	sd, err := cms.NewSignedData(dataBuf.Bytes())
	if err != nil {
		return errors.Wrap(err, "failed to create signed data")
	}
<<<<<<< HEAD
	if err = sd.Sign([]*x509.Certificate{cert}, signer); err != nil {
		faile(err, "failed to sign message")
=======
	if err := sd.Sign(chain, signer); err != nil {
		return errors.Wrap(err, "failed to sign message")
>>>>>>> 859c208a
	}
	if *detachSignFlag {
		sd.Detached()
	}

	if len(*tsaOpt) > 0 {
		if err = sd.AddTimestamps(*tsaOpt); err != nil {
			return errors.Wrap(err, "failed to add timestamp")
		}
	}

	chain, err := userIdent.CertificateChain()
	if err != nil {
		faile(err, "failed to get idenity certificate chain")
	}
	if err = sd.SetCertificates(certsForSignature(chain)); err != nil {
		faile(err, "failed to set certificates")
	}

	der, err := sd.ToDER()
	if err != nil {
		return errors.Wrap(err, "failed to serialize signature")
	}

	emitSigCreated(cert, *detachSignFlag)

	if *armorFlag {
		err = pem.Encode(stdout, &pem.Block{
			Type:  "SIGNED MESSAGE",
			Bytes: der,
		})
	} else {
		_, err = stdout.Write(der)
	}
	if err != nil {
		return errors.New("failed to write signature")
	}

	return nil
}

// findUserIdentity attempts to find an identity to sign with in the certstore
// by checking available identities against the --local-user argument.
func findUserIdentity() (certstore.Identity, error) {
	var (
		email string
		fpr   []byte
	)

	if strings.ContainsRune(*localUserOpt, '@') {
		email = normalizeEmail(*localUserOpt)
	} else {
		fpr = normalizeFingerprint(*localUserOpt)
	}

	if len(email) == 0 && len(fpr) == 0 {
		return nil, fmt.Errorf("bad user-id format: %s", *localUserOpt)
	}

	for _, ident := range idents {
		cert, err := ident.Certificate()
		if err != nil {
			return nil, errors.Wrap(err, "failed to get identity certificate")
		}

		if certHasEmail(cert, email) || certHasFingerprint(cert, fpr) {
			return ident, nil
		}
	}

	return nil, nil
}

// certsForSignature determines which certificates to include in the signature
// based on the --include-certs option specified by the user.
func certsForSignature(chain []*x509.Certificate) []*x509.Certificate {
	if *includeCertsOpt <= -3 {
		for i := len(chain) - 1; i > 0; i-- {
			issuer, cert := chain[i], chain[i-1]

			// remove issuer when cert has AIA extension
			if bytes.Equal(issuer.RawSubject, cert.RawIssuer) && len(cert.IssuingCertificateURL) > 0 {
				chain = chain[0:i]
			}
		}

		return chainWithoutRoot(chain)
	}

	if *includeCertsOpt == -2 {
		return chainWithoutRoot(chain)
	}

	if *includeCertsOpt == -1 {
		return chain
	}

	include := *includeCertsOpt
	if include > len(chain) {
		include = len(chain)
	}

	return chain[0:include]
}

// Returns the provided chain, having removed the root certificate, if present.
// This includes removing the cert itself if the chain is a single self-signed
// cert.
func chainWithoutRoot(chain []*x509.Certificate) []*x509.Certificate {
	if len(chain) == 0 {
		return chain
	}

	lastIdx := len(chain) - 1
	last := chain[lastIdx]

	if bytes.Equal(last.RawIssuer, last.RawSubject) {
		return chain[0:lastIdx]
	}

	return chain
}<|MERGE_RESOLUTION|>--- conflicted
+++ resolved
@@ -19,11 +19,7 @@
 		return errors.Wrap(err, "failed to get identity matching specified user-id")
 	}
 	if userIdent == nil {
-<<<<<<< HEAD
-		fail("Could not find identity matching specified user-id:", *localUserOpt)
-=======
 		return fmt.Errorf("Could not find identity matching specified user-id: %s\n", *localUserOpt)
->>>>>>> 859c208a
 	}
 
 	// Git is looking for "\n[GNUPG:] SIG_CREATED ", meaning we need to print a
@@ -33,11 +29,7 @@
 
 	cert, err := userIdent.Certificate()
 	if err != nil {
-<<<<<<< HEAD
-		faile(err, "failed to get idenity certificate")
-=======
-		return errors.Wrap(err, "failed to get idenity certificate chain")
->>>>>>> 859c208a
+		return errors.Wrap(err, "failed to get idenity certificate")
 	}
 
 	signer, err := userIdent.Signer()
@@ -46,26 +38,16 @@
 	}
 
 	dataBuf := new(bytes.Buffer)
-<<<<<<< HEAD
 	if _, err = io.Copy(dataBuf, stdin); err != nil {
-		faile(err, "failed to read message from stdin")
-=======
-	if _, err = io.Copy(dataBuf, os.Stdin); err != nil {
 		return errors.Wrap(err, "failed to read message from stdin")
->>>>>>> 859c208a
 	}
 
 	sd, err := cms.NewSignedData(dataBuf.Bytes())
 	if err != nil {
 		return errors.Wrap(err, "failed to create signed data")
 	}
-<<<<<<< HEAD
 	if err = sd.Sign([]*x509.Certificate{cert}, signer); err != nil {
-		faile(err, "failed to sign message")
-=======
-	if err := sd.Sign(chain, signer); err != nil {
 		return errors.Wrap(err, "failed to sign message")
->>>>>>> 859c208a
 	}
 	if *detachSignFlag {
 		sd.Detached()
@@ -79,10 +61,10 @@
 
 	chain, err := userIdent.CertificateChain()
 	if err != nil {
-		faile(err, "failed to get idenity certificate chain")
+		return errors.Wrap(err, "failed to get idenity certificate chain")
 	}
 	if err = sd.SetCertificates(certsForSignature(chain)); err != nil {
-		faile(err, "failed to set certificates")
+		return errors.Wrap(err, "failed to set certificates")
 	}
 
 	der, err := sd.ToDER()
